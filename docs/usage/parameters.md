---
title: Parameters
description: Customising parameters for the CO2e calculation.
---

## Customising parameters

You can adjust the nf-co2footprint plugin parameters in your config file as follows:

```groovy title="nextflow.config"
co2footprint {
    file        = "${params.outdir}/co2footprint.txt"
    reportFile  = "${params.outdir}/co2footprint_report.html"
    ci          = 300
    pue         = 1.4
}
```

Include the config file for your pipeline run using the `-c` Nextflow parameter, for example as follows:

```bash
nextflow run nextflow-io/hello -c nextflow.config
```

The following parameters are currently available:

- `file`: Name of the TXT carbon footprint report containing the energy consumption, the estimated CO<sub>2</sub> emission and other relevant metrics for each task.
Default: `co2footprint-<timestamp>.txt`.
- `summaryFile`: Name of the TXT carbon footprint summary file containing the total energy consumption and the total estimated CO<sub>2</sub> emission of the pipeline run.
Default: `co2footprint-<timestamp>.summary.txt`.
- `reportFile`: Name of the HTML report containing information about the entire carbon footprint, overview plots and more detailed task-specific metrics.
Default: `co2footprint-report-<timestamp>.html`.
- `ci`: carbon intensity of the respective energy production. Mutually exclusive with the `location` parameter.
Default: 475.
- `location`: location code to automatically retrieve a location-specific CI value.
For countries, these are [ISO alpha-2 codes](https://en.wikipedia.org/wiki/ISO_3166-1_alpha-2). 
For regions, it’s the ISO alpha-2 code for the country, followed by an identifier for the state, e.g. US-CA for “California, USA”.
You can find the available data [here](../../plugins/nf-co2footprint/src/resources/CI_aggregated.v2.2.csv).
Mutually exclusive with the `ci` parameter.
Default: `null`.
- `pue`: power usage effectiveness, efficiency coefficient of the data centre.
Default: 1.67.
- `powerdrawMem`: power draw from memory.
Default: 0.3725.
- `customCpuTdpFile`: Input CSV file containing custom CPU TDP data.
This should contain the following columns: `model`,`TDP`,`n_cores`,`TDP_per_core`.
Note that this overwrites TDP values for already provided CPU models.
You can find the by default used TDP data [here](../../plugins/nf-co2footprint/src/resources/TDP_cpu.v2.2.csv).
<<<<<<< HEAD
- `ignoreCpuModel`: ignore the retrieved Nextflow trace `cpu_model` name and use the default CPU power draw value.
This is useful, if the cpu model information provided by the linux kernel is not correct, for example, in the case of VMs emulating a different CPU architecture.
Default: `false`.
- `powerdrawCpuDefault`: the default value used as the power draw from a computing core.
This is only applied if the parameter `ignoreCpuModel` is set or if the retrieved `cpu_model` could not be found in the given CPU TDP data.
Default: 12.0.
=======
Default: `null`.
>>>>>>> aea7e5d7
<|MERGE_RESOLUTION|>--- conflicted
+++ resolved
@@ -46,13 +46,10 @@
 This should contain the following columns: `model`,`TDP`,`n_cores`,`TDP_per_core`.
 Note that this overwrites TDP values for already provided CPU models.
 You can find the by default used TDP data [here](../../plugins/nf-co2footprint/src/resources/TDP_cpu.v2.2.csv).
-<<<<<<< HEAD
+Default: `null`.
 - `ignoreCpuModel`: ignore the retrieved Nextflow trace `cpu_model` name and use the default CPU power draw value.
 This is useful, if the cpu model information provided by the linux kernel is not correct, for example, in the case of VMs emulating a different CPU architecture.
 Default: `false`.
 - `powerdrawCpuDefault`: the default value used as the power draw from a computing core.
 This is only applied if the parameter `ignoreCpuModel` is set or if the retrieved `cpu_model` could not be found in the given CPU TDP data.
-Default: 12.0.
-=======
-Default: `null`.
->>>>>>> aea7e5d7
+Default: 12.0.