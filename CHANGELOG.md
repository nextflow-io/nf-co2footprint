--- conflicted
+++ resolved
@@ -11,12 +11,9 @@
 - HTML & CSS clarity improvements through comments and block separation
 - Removed some unnecessary conversions in the Computer, JavaScript and Tests
 - Removed `utils` and `HelperFunctions` in favor of `Metrics` class
-<<<<<<< HEAD
 - Moved from `plotly.min.js` to `plotly-custom.min.js` for smaller report file size
-=======
 - Migration to new plugin template (https://github.com/nextflow-io/nf-plugin-template)
 - Added link to documentation to warnings about unknown CPUs
->>>>>>> 6d2f8ef3
 
 ## Features:
 - Base config class with more control over parameters
