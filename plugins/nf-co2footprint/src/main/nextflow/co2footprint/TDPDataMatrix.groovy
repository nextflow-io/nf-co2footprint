--- conflicted
+++ resolved
@@ -62,19 +62,11 @@
     TDPDataMatrix matchModel(String model, Boolean fallbackToDefault=true, String originalModel=model) {
         model = model ?: ''
         // Construct regular expression to address potential differences in exact name matching
-<<<<<<< HEAD
-        String modelRegex = toASCII(model, Matcher.quoteReplacement('\\s?'))                        // Convert to ASCII
-                .toLowerCase()                                                                         // Convert to lower case
-                .replaceAll('\\(r\\)|\\(tm\\)|\\(c\\)', Matcher.quoteReplacement('\\s?'))    // Replace ASCII surrogates
-                .replaceAll(' ?processors? ?', '')                                   // make 'processor(s)' optional
-                .replaceAll('\\s(?!\\?)', Matcher.quoteReplacement('\\s*'))                  // make whitespaces optional
-=======
         String modelRegex = toASCII(model, Matcher.quoteReplacement('\\s?'))                          // Convert to ASCII
                 .toLowerCase()                                                        // Convert to lower case
                 .replaceAll('\\(r\\)|\\(tm\\)|\\(c\\)', Matcher.quoteReplacement('\\s?'))      // Replace ASCII surrogates
                 .replaceAll(' ?(processor|cpu)s? ?', '')                  // make 'processor/cpu(s)' optional
                 .replaceAll('\\s(?!\\?)', Matcher.quoteReplacement('\\s*'))                     // make whitespaces optional
->>>>>>> 2fff026a
 
         // Find matches against index
         List matches = this.rowIndex.filterKeys { String str ->
