--- conflicted
+++ resolved
@@ -4,13 +4,6 @@
 import groovy.util.logging.Slf4j
 import nextflow.trace.TraceRecord
 import groovy.json.StringEscapeUtils
-<<<<<<< HEAD
-
-
-import nextflow.co2footprint.HelperFunctions
-=======
->>>>>>> 2dd7b058
-
 
 import nextflow.co2footprint.HelperFunctions
 
@@ -31,8 +24,7 @@
         this.energy = energy
         this.co2e = co2e
         this.name = name
-<<<<<<< HEAD
-        this.store = store
+        this.store = new LinkedHashMap<>(['energy': energy, 'co2e': co2e, 'name': name])
     }
 
     final public static Map<String,String> FIELDS = [
@@ -47,26 +39,12 @@
         pue:          'num',
         ci:           'num',
         name:         'str'
-=======
-        this.store = new LinkedHashMap<>(['energy': energy, 'co2e': co2e, 'name': name])
-    }
-
-    final public static Map<String,String> FIELDS = [
-        co2e:   'num',
-        energy: 'num',
-        name:   'str'
->>>>>>> 2dd7b058
     ]
 
     // TODO implement accordingly to TraceRecord
     Double getEnergyConsumption() { energy }
-<<<<<<< HEAD
-    String getEnergyConsumptionReadable() { HelperFunctions.convertToReadableUnits(energy,5) }
-    String getCO2eReadable() { HelperFunctions.convertToReadableUnits(co2e) }
-=======
     String getEnergyConsumptionReadable() { HelperFunctions.convertToReadableUnits(energy,3) }
     String getCO2eReadable() { HelperFunctions.convertToReadableUnits(co2e,3) }
->>>>>>> 2dd7b058
     Double getCO2e() { co2e }
     String getName() { name }
 
