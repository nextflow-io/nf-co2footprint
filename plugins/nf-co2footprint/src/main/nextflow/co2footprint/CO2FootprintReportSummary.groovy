--- conflicted
+++ resolved
@@ -202,18 +202,12 @@
             result.q3 = quantile(sorted, 75)
             result.max = quantile(sorted, 100)
 
-<<<<<<< HEAD
-            // discard entry with all zero 
-            //if( result.min == 0 && result.min == result.max  )
-            //    return null
-=======
             /* 
                 Unlike the Nextflow Report, we are not rounding the results nor discarding entries with all zeros.
                 This decision is taken to avoid the loss of information in the report. 
                 Plots will show values of 0, making the representation of all processes consistent.
                 This class reports all values in mili-unit to increase precision. Values are converted to the required units by CO2FootprintReportTemplate.js
             */           
->>>>>>> 2dd7b058
 
             result.minLabel = minLabel
             result.maxLabel = maxLabel
