--- conflicted
+++ resolved
@@ -70,23 +70,8 @@
         return localCi
     }
 
-<<<<<<< HEAD
-    CO2FootprintConfig(ConcurrentHashMap<String, Object> configMap, TDPDataMatrix cpuData){
-        configMap = configMap ? configMap.deepClone() : [:] as ConcurrentHashMap<String, Object>
-=======
-    /**
-     * Sanity checks for configuration map
-     * @param config configuration map
-     */
-    private static checkConfig(Map configMap) {
-        if (configMap.ci && configMap.location) {
-            throw new IllegalArgumentException("Invalid combination of 'ci' and 'location' parameters specified for the CO2Footprint plugin. Please specify either 'ci' or 'location'!")
-        }
-    }
-
     CO2FootprintConfig(Map<String, Object> configMap, TDPDataMatrix cpuData){
         configMap = configMap as ConcurrentHashMap<String, Object> ?: [:]
->>>>>>> 820f6d0e
 
         // Assign values from map to config
         configMap.keySet().each { name  ->
