package nextflow.co2footprint

import groovy.transform.PackageScope
import groovy.util.logging.Slf4j
import org.slf4j.LoggerFactory
import org.slf4j.Logger

import java.nio.file.Paths

/**
 * This class allows model an specific configuration, extracting values from a map and converting
 *
 * In this plugin, the user can configure the output file names of the CO2 footprint calculations
 *
 * co2footprint {
 *     traceFile = "co2footprint_trace.txt"
 *     summaryFile = "co2footprint_summary.txt"
 *     ci = 300
 *     pue = 1.4
 *     powerdrawMem = 0.67
 * }
 *
 *
 * We annotate this class as @PackageScope to restrict the access of their methods only to class in the
 * same package
 *
 * @author Júlia Mir Pedrol <mirp.julia@gmail.com>, Sabrina Krakau <sabrinakrakau@gmail.com>
 *
 */
@Slf4j
@PackageScope
class CO2FootprintConfig {

    private String  traceFile = CO2FootprintFactory.CO2FootprintTextFileObserver.DEF_TRACE_FILE_NAME
    private String  summaryFile = CO2FootprintFactory.CO2FootprintTextFileObserver.DEF_SUMMARY_FILE_NAME
    private String  reportFile = CO2FootprintFactory.CO2FootprintReportObserver.DEF_REPORT_FILE_NAME
    private String  location = null
    private Double  ci = 475   // CI: carbon intensity
    private Double  pue = 1.67  // PUE: power usage effectiveness efficiency, coefficient of the data centre
    private Double  powerdrawMem = 0.3725 // Power draw of memory [W per GB]
    private Boolean ignoreCpuModel = false
    private Double  powerdrawCpuDefault = 12.0
    private String  customCpuTdpFile = null
    private Logger  LOGGER = LoggerFactory.getLogger('nextflow.co2footprint')

    /**
     * Retrieve carbon intensity (CI) value from file containing CI values for different locations
     *
     * @param location Location as a country-code String
     * @return CI at location
     */
    protected Double retrieveCi(String location) {
        def dataReader = new InputStreamReader(this.class.getResourceAsStream('/CI_aggregated.v2.2.csv'))

        Double localCi = 0.0
        String line
        while ( line = dataReader.readLine() ) {
            def row = line.split(",")
            if (row[0] == location) {
                localCi = row[4].toDouble()
                break
            }
        }
        dataReader.close()
        if (localCi == 0.0) {
            throw new IllegalArgumentException("Invalid 'location' parameter: $location. Could not be found in 'CI_aggregated.v2.2.csv'.")
        }

        return localCi
    }

<<<<<<< HEAD
    // Load user provided file containing custom TDP values for different CPU models
    protected void loadCustomCpuTdpData(Map<String, Double> data, String customCpuTdpFile) {
        new File(customCpuTdpFile).withReader(){ reader ->
            String line
            while( line = reader.readLine() ) {
                def h = line.split(",")
                if ( h[0] != 'model' ) {
                    if ( data.containsKey(h[0]) ) LOGGER.warn "Already existing CPU model specific TDP value for ${h[0]} is overwritten with provided custom value: ${h[3]}"
                    data[h[0]] = h[3].toDouble()
                }
            }
        }
        LOGGER.debug "$data"
    }

    CO2FootprintConfig(Map map, Map<String, Double> cpuData, Logger LOGGER=null){
        this.LOGGER = LOGGER ?: this.LOGGER
        def config = map ?: Collections.emptyMap()
        if (config.traceFile) {
            traceFile = config.traceFile
        }
        if (config.summaryFile) {
            summaryFile = config.summaryFile
        }
        if (config.reportFile) {
            reportFile = config.reportFile
        }
        if (config.ignoreCpuModel) {
            ignoreCpuModel = config.ignoreCpuModel
        }
        if (config.ci && config.location) {
            throw new IllegalArgumentException("Invalid combination of 'ci' and 'location' parameters specified for the CO2Footprint plugin. Please specify either 'ci' or 'location'!")
        }
        if (config.ci) {
            ci = config.ci as Double
        }
        if (config.location) {
            ci = retrieveCi(config.location as String)
            location = config.location
        }
        if (config.pue) {
            pue = config.pue as Double
=======
    /**
     * Sanity checks for configuration map
     * @param config configuration map
     */
    private static checkConfig(Map configMap) {
        if (configMap.ci && configMap.location) {
            throw new IllegalArgumentException("Invalid combination of 'ci' and 'location' parameters specified for the CO2Footprint plugin. Please specify either 'ci' or 'location'!")
        }
    }

    CO2FootprintConfig(Map<String, Object> configMap, TDPDataMatrix cpuData){
        configMap = configMap ?: [:]

        // Sanity checking
        checkConfig(configMap)

        // Assign values from map to config
        configMap.keySet().each { name  ->
            this.setProperty(name, configMap.remove(name))
>>>>>>> dd76861d
        }

        // Reassign CI from location
        ci = location ? retrieveCi(location) : ci

        // Reassign default CPU from config
        if (powerdrawCpuDefault) {
            cpuData.set(powerdrawCpuDefault, 'default', 'tdp (W)')
        }

        // Use custom TDP file
        if (customCpuTdpFile) {
            cpuData.update(
                    TDPDataMatrix.loadCsv(Paths.get(customCpuTdpFile as String))
            )
        }

        // Check whether all entries in the map could be assigned to a class property
        if (!configMap.isEmpty()) {
            log.warn(
                    'Configuration map is not empty after retrieving all possible properties.'
                    + "The keys '${configMap.keySet()}' remain unused."
            )
        }
    }

    String getTraceFile() { traceFile }
    String getSummaryFile() { summaryFile }
    String getReportFile() { reportFile }
    Boolean getIgnoreCpuModel() { ignoreCpuModel }
    String getLocation() { location }
    Double getCi() { ci }
    Double getPue() { pue }
    Double getPowerdrawMem() { powerdrawMem }
    Double getPowerdrawCpuDefault() { powerdrawCpuDefault }
    String getCustomCpuTdpFile() { customCpuTdpFile }

    // Different functions to collect options for reporting, grouped by purpose
    SortedMap<String, Object> collectInputFileOptions() {
        return [
                "customCpuTdpFile": customCpuTdpFile
        ] as SortedMap
    }
    SortedMap<String, Object> collectOutputFileOptions() {
        return [
                "traceFile": traceFile,
                "summaryFile": summaryFile,
                "reportFile": reportFile
        ] as SortedMap
    }
    SortedMap<String, Object> collectCO2CalcOptions() {
        return [
                "location": location,
                "ci": ci,
                "pue": pue,
                "powerdrawMem": powerdrawMem,
                "powerdrawCpuDefault": powerdrawCpuDefault,
                "ignoreCpuModel": ignoreCpuModel,
        ] as SortedMap
    }
}<|MERGE_RESOLUTION|>--- conflicted
+++ resolved
@@ -69,50 +69,6 @@
         return localCi
     }
 
-<<<<<<< HEAD
-    // Load user provided file containing custom TDP values for different CPU models
-    protected void loadCustomCpuTdpData(Map<String, Double> data, String customCpuTdpFile) {
-        new File(customCpuTdpFile).withReader(){ reader ->
-            String line
-            while( line = reader.readLine() ) {
-                def h = line.split(",")
-                if ( h[0] != 'model' ) {
-                    if ( data.containsKey(h[0]) ) LOGGER.warn "Already existing CPU model specific TDP value for ${h[0]} is overwritten with provided custom value: ${h[3]}"
-                    data[h[0]] = h[3].toDouble()
-                }
-            }
-        }
-        LOGGER.debug "$data"
-    }
-
-    CO2FootprintConfig(Map map, Map<String, Double> cpuData, Logger LOGGER=null){
-        this.LOGGER = LOGGER ?: this.LOGGER
-        def config = map ?: Collections.emptyMap()
-        if (config.traceFile) {
-            traceFile = config.traceFile
-        }
-        if (config.summaryFile) {
-            summaryFile = config.summaryFile
-        }
-        if (config.reportFile) {
-            reportFile = config.reportFile
-        }
-        if (config.ignoreCpuModel) {
-            ignoreCpuModel = config.ignoreCpuModel
-        }
-        if (config.ci && config.location) {
-            throw new IllegalArgumentException("Invalid combination of 'ci' and 'location' parameters specified for the CO2Footprint plugin. Please specify either 'ci' or 'location'!")
-        }
-        if (config.ci) {
-            ci = config.ci as Double
-        }
-        if (config.location) {
-            ci = retrieveCi(config.location as String)
-            location = config.location
-        }
-        if (config.pue) {
-            pue = config.pue as Double
-=======
     /**
      * Sanity checks for configuration map
      * @param config configuration map
@@ -132,7 +88,6 @@
         // Assign values from map to config
         configMap.keySet().each { name  ->
             this.setProperty(name, configMap.remove(name))
->>>>>>> dd76861d
         }
 
         // Reassign CI from location
@@ -152,7 +107,7 @@
 
         // Check whether all entries in the map could be assigned to a class property
         if (!configMap.isEmpty()) {
-            log.warn(
+            LOGGER.warn(
                     'Configuration map is not empty after retrieving all possible properties.'
                     + "The keys '${configMap.keySet()}' remain unused."
             )
