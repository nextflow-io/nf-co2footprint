--- conflicted
+++ resolved
@@ -507,10 +507,6 @@
     }
 
     /**
-<<<<<<< HEAD
-     * Save the matrix data as a CSV file.
-     * Handles quoting of values containing the separator.
-=======
      * Put a row into the DataMatrix. If the given rowId is already present, the old row is replaced.
      *
      * @param row List of Objects to be added at the rowId
@@ -532,8 +528,8 @@
     }
 
     /**
-     * Save data with simple CSV format.
->>>>>>> eecbacdd
+     * Save the matrix data as a CSV file.
+     * Handles quoting of values containing the separator.
      */
     void saveCsv(Path path, String separator=',') {
         String csvString = ''
