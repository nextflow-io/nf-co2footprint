<!DOCTYPE html>
<!--
  ~ Copyright 2013-2023, Seqera Labs
  ~
  ~ Licensed under the Apache License, Version 2.0 (the "License");
  ~ you may not use this file except in compliance with the License.
  ~ You may obtain a copy of the License at
  ~
  ~     http://www.apache.org/licenses/LICENSE-2.0
  ~
  ~ Unless required by applicable law or agreed to in writing, software
  ~ distributed under the License is distributed on an "AS IS" BASIS,
  ~ WITHOUT WARRANTIES OR CONDITIONS OF ANY KIND, either express or implied.
  ~ See the License for the specific language governing permissions and
  ~ limitations under the License.
  -->
<html lang="en">
<head>
  <meta charset="utf-8">
  <meta name="viewport" content="width=device-width, initial-scale=1, shrink-to-fit=no">
  <meta name="description" content="Nextflow workflow report for run id [${workflow.runName}]">
  <meta name="author" content="Sabrina Krakau">
  <link rel="icon" type="image/png" href="https://www.nextflow.io/img/favicon.png" />

  <title>[${workflow.runName}] Nextflow Workflow Report</title>

  <style type="text/css">
  ${ assets_css.join("\n\n\n\n") }

  /* Nextflow Report Custom CSS */
  body {
    padding-top: 56px;
  }
  .navbar-brand img {
    width: 20px;
    height: 20px;
    margin: 0 10px 5px 0;
  }
  pre {
    margin-bottom: 0;
  }
  pre.nfcommand {
    white-space: pre-wrap;
    border: 1px solid #ccc;
    padding: 10px 15px;
    border-radius: 5px;
    background-color: #F0F2F4;
    font-size: 0.8rem;
  }
  table td {
    max-width: 200px;
    overflow-x: auto;
  }
  .script_block.short {
    max-height: 30px;
    overflow-y: hidden;
    cursor: pointer;
  }
  footer {
    background-color: #ededed;
    margin: 50px 0 0;
    padding: 20px 0;
    border-top: 1px solid #cccccc;
    color: #999999;
    font-size: 0.8rem;
  }
  footer a {
    color: #999999;
    text-decoration: underline;
  }
  #nf-form-humanreadable {
    margin-bottom: 1rem;
  }
  #tasks_table_filter {
    display: flex;
  }
  #tasks_table_filter>.btn-group {
    vertical-align: top;
    margin-right: 1rem;
    height: calc(1.8125rem + 3px);
  }
  #tasks_table_filter .buttons-colvisGroup {
    padding: 0.2rem 0.75rem;
  }
  #tasks_table_filter .dt-buttons::before {
    content: "Filter: ";
    padding: 0.2rem 0.5rem;
    font-size: 1.1rem;
  }
  </style>

</head>
<body>
  <nav id="nf-report-navbar" class="navbar navbar-expand-md navbar-dark fixed-top bg-dark">
    <a class="navbar-brand" href="#">
      <img src="data:image/png;base64,iVBORw0KGgoAAAANSUhEUgAAABQAAAAUCAYAAACNiR0NAAAABGdBTUEAALGPC/xhBQAAACBjSFJNAAB6JgAAgIQAAPoAAACA6AAAdTAAAOpgAAA6mAAAF3CculE8AAAACXBIWXMAAAsTAAALEwEAmpwYAAAB1WlUWHRYTUw6Y29tLmFkb2JlLnhtcAAAAAAAPHg6eG1wbWV0YSB4bWxuczp4PSJhZG9iZTpuczptZXRhLyIgeDp4bXB0az0iWE1QIENvcmUgNS40LjAiPgogICA8cmRmOlJERiB4bWxuczpyZGY9Imh0dHA6Ly93d3cudzMub3JnLzE5OTkvMDIvMjItcmRmLXN5bnRheC1ucyMiPgogICAgICA8cmRmOkRlc2NyaXB0aW9uIHJkZjphYm91dD0iIgogICAgICAgICAgICB4bWxuczp0aWZmPSJodHRwOi8vbnMuYWRvYmUuY29tL3RpZmYvMS4wLyI+CiAgICAgICAgIDx0aWZmOkNvbXByZXNzaW9uPjE8L3RpZmY6Q29tcHJlc3Npb24+CiAgICAgICAgIDx0aWZmOk9yaWVudGF0aW9uPjE8L3RpZmY6T3JpZW50YXRpb24+CiAgICAgICAgIDx0aWZmOlBob3RvbWV0cmljSW50ZXJwcmV0YXRpb24+MjwvdGlmZjpQaG90b21ldHJpY0ludGVycHJldGF0aW9uPgogICAgICA8L3JkZjpEZXNjcmlwdGlvbj4KICAgPC9yZGY6UkRGPgo8L3g6eG1wbWV0YT4KAtiABQAABGBJREFUOBGFVV1MXEUUnjNzf/anW4sIBqzWmIVSqNhITPui2b6Z+NCCYdtIY0S2S9Ka2hg16YP2mpjgT9XoWyl/MdoHtstWmrYJim148cUaH2w0gEkNBEGgFLu77L1zZ8Yzly6hD+p9uDNn5sx3v3PmO+cSsulJOAmDOA7dtPT/U+XQxDXH2HCsy3UNxXOvdsWvdFaVFwPgsvFvo/7wcDvbtA07L6SaoWHsmCJKEVnkSwRIn/TEp9PJwcXAuT0jcU1tOhRMNaPr+x1fG09cSj9m+KJDEUiiZzPUjXSt4ToFg1k0bBKRLy0ogNemD/ZdCE5rJo4jgzmGR97DGdq7sukan8pTSOYVtsWOKS6IdH0ZMFQ+GiWfEwAJBrWBIa0S/2CybeDUBmjjTSDJjNB2/UjqZQzrDIvZVSLvEQQtAYUQhEyCDFMncOUoi1q7EZQQIT2kb7AtFvVv589PH/6yIwDFV+2ldCTKZS8NGx2KS6J8uYYfD+vIZMFbUUL+BIEzhhV/avYEKNVDbSOkXMGVlOALbrh/ro7OnRw90IS58ri4iqwaZd7zkZWkEcsSRW8RMT7itvjq1gtD89ByNm3e6O7lGrjhYvpJqUQGqe/0lvPc+7tAeWGNEV9mtzXtaEQmuzBEF8EMFrEYgo1yX3TfSg7NB8QwtHWGSkFTJmneTGa8hpHjldzLfy+k31ycWRbS5WTb7h2MWSZRns8VEASzQRbczybb+t/QQC0/IqmWWkHAkeuAATxu3GMbH+6sKs4tjgnu74k+Ui2NqK0wX6C/j7mmouB9PNXW93ZwTGvx3mVp+z5AvVB7Nh2Z6+4t1nxx4NloTcUEtUyFydaekoVM5he9T6ZfHHhzXafDqFO4T6cbJaOr4zpJyLlupxjPdj5NKetDCREUOmYG8RgjhZklsvDDL3UBEc3K2a/PBwLXZPQDG+VT1li2K4V5+pyGzIgsoVpR9HjzUFpYlXd+/UOxrWFGFVxcene8VQMEaUr3+ogUMN0IuS53dA8o2YM3/LzyBEHZeBiORS1G+J3iX4X55Wo8IqhpKMyjAQom7LDVMX3k61kNHJRjgkjY+vq+vdXPNR4DoEdoxKSyiGgAPgrWRnljOfH3l67+fCa2L/6tWRF9Rq1xjxqU0rBlSE+uUIB3TH/1nFaIBobHBw+r8KOVRNx1gxLCcE0WtZnMu8sKVPdU60BWOzZ8d7xS3i1dZrHQXpF3dd4EMCxTy9BV8hvGO6CouAz136SkkqSE4dgMGWKouq5HJJUnfz84OKNz3LJSQbX4tw+3hyPGA0M0aiaDtPhSi5yCbZhBNEXPxVsCQKCwxGpC5U9gkX841dZ/RbMqt6kbyEYDzyYzujMdqs+lxhGoh8ZCD8o1rgXvSVdgkyI24OZtLPMxbNPnJlv7xzVQ0LVP44jKD+zyS7ey046WkdLtS4B4C1P0EiriYeSlOxQh8WzH9rK/HhPX8Dfw3w9sbvn159MPYcfqjOe6cthbV/4Bkpwrkk6QpEEAAAAASUVORK5CYII=">
      Nextflow Report
    </a>
    <button class="navbar-toggler" type="button" data-toggle="collapse" data-target="#navbarCollapse" aria-controls="navbarCollapse" aria-expanded="false" aria-label="Toggle navigation">
      <span class="navbar-toggler-icon"></span>
    </button>
    <div class="collapse navbar-collapse" id="navbarCollapse">
      <ul class="navbar-nav mr-auto">
        <li class="nav-item"><a class="nav-link" href="#">Summary</a></li>
        <li class="nav-item"><a class="nav-link" href="#resources">Resources</a></li>
        <li class="nav-item"><a class="nav-link" href="#tasks">Tasks</a></li>
      </ul>
      <span class="navbar-text">
        [${workflow.runName}]
      </span>
    </div>
  </nav>

  <div class="jumbotron mb-0">
    <div class="container">

      <h1 class="display-3">Nextflow workflow report</h1>
      <h2 class="text-muted mb-4"><samp>[${workflow.runName}]</samp> ${workflow.resume ? '<em>(resumed run)</em>' : ''}</h2>

      <% if ( workflow.success && workflow.stats.ignoredCount ){ %>
          <div class="alert alert-warning mb-4">
              Workflow execution completed successfully. One or more tasks reported an error condition.
          </div>
      <% } else if ( workflow.success ) { %>
          <div class="alert alert-success mb-4">
              Workflow execution completed successfully!
          </div>
      <% } else { %>
          <div class="alert alert-danger mb-4">
              <h4>Workflow execution completed unsuccessfully!</h4>
              <p>The exit status of the task that caused the workflow execution to fail was: <code>${workflow.exitStatus}</code>.</p>
              <p>The full error message was:</p>
              <pre>${workflow.errorReport}</pre>
          </div>
      <% } %>

      <dl>
        <dt>Run times</dt>
        <dd>
          <span id="workflow_start">${workflow.start.format('dd-MMM-yyyy HH:mm:ss')}</span> - <span id="workflow_complete">${workflow.complete.format('dd-MMM-yyyy HH:mm:ss')}</span>
          (<span id="completed_fromnow"></span>duration: <strong>${workflow.duration}</strong>)
        </dd>

        <dl>
          <div class="progress" style="height: 1.6rem; margin: 1.2rem auto; border-radius: 0.20rem;">
            <div style="width: ${workflow.stats.succeedPct}%" class="progress-bar bg-success" data-toggle="tooltip" data-placement="top" title="$workflow.stats.succeedCount tasks succeeded"><span class="text-truncate">&nbsp; $workflow.stats.succeedCount succeeded &nbsp;</span></div>
            <div style="width: ${workflow.stats.cachedPct}%" class="progress-bar bg-secondary" data-toggle="tooltip" data-placement="top" title="$workflow.stats.cachedCount tasks were cached"><span class="text-truncate">&nbsp; $workflow.stats.cachedCount cached &nbsp;</span></div>
            <div style="width: ${workflow.stats.ignoredPct}%" class="progress-bar bg-warning" data-toggle="tooltip" data-placement="top" title="$workflow.stats.ignoredCount tasks reported and error and were ignored"><span class="text-truncate">&nbsp; $workflow.stats.ignoredCount ignored &nbsp;</span></div>
            <div style="width: ${workflow.stats.failedPct}%" class="progress-bar bg-danger" data-toggle="tooltip" data-placement="top" title="$workflow.stats.failedCount tasks failed"><span class="text-truncate">&nbsp; $workflow.stats.failedCount failed &nbsp;</span></div>
          </div>
        </dl>

        <dt>Nextflow command</dt>
        <dd><pre class="nfcommand"><code>${workflow.commandLine}</code></pre></dd>
      </dl>

      <dl class="row small">
        <dt class="col-sm-3">CPU-Hours</dt>
        <dd class="col-sm-9"><samp>${workflow.stats.computeTimeFmt}</samp></dd>

        <dt class="col-sm-3">Launch directory</dt>
        <dd class="col-sm-9"><samp>${workflow.launchDir}</samp></dd>

        <dt class="col-sm-3">Work directory</dt>
        <dd class="col-sm-9"><samp>${workflow.workDir.toUriString()}</samp></dd>

        <dt class="col-sm-3">Project directory</dt>
        <dd class="col-sm-9"><samp>${workflow.projectDir}</samp></dd>

        <% if (workflow.scriptName) { %>
          <dt class="col-sm-3">Script name</dt>
          <dd class="col-sm-9"><samp>${workflow.scriptName}</samp></dd>
        <% } %>

        <% if (workflow.scriptId) { %>
          <dt class="col-sm-3">Script ID</dt>
          <dd class="col-sm-9"><code>${workflow.scriptId}</code></dd>
        <% } %>

        <dt class="col-sm-3">Workflow session</dt>
        <dd class="col-sm-9"><code>${workflow.sessionId}</code></dd>

        <% if (workflow.repository) { %>
          <dt class="col-sm-3">Workflow repository</dt>
          <dd class="col-sm-9"><code>${workflow.repository}</code>, revision <code>${workflow.revision}</code> (commit hash <code>${workflow.commitId}</code>)</dd>
        <% } %>

        <dt class="col-sm-3">Workflow profile</dt>
        <dd class="col-sm-9">${workflow.profile}</dd>

        <% if (workflow.container) { %>
        <dt class="col-sm-3">Workflow container</dt>
        <dd class="col-sm-9"><samp>${workflow.container}</samp></dd>

        <dt class="col-sm-3">Container engine</dt>
        <dd class="col-sm-9"><samp>${workflow.containerEngine?:'-'}</samp></dd>
        <% } %>

        <dt class="col-sm-3">Nextflow version</dt>
        <dd class="col-sm-9">version ${workflow.nextflow.version}, build ${workflow.nextflow.build} (${workflow.nextflow.timestamp})</dd>
      </dl>
    </div>
  </div>

  <div class="container">
<<<<<<< HEAD
    <h2 id="resources" style="padding-top: 80px;">CO2 footprint Mesures</h2>
=======
    <h2 id="resources" style="padding-top: 80px;">CO2 Footprint Measures</h2>
>>>>>>> 2dd7b058
    <p>These plots give an overview of the distribution of resource usage for each process.</p>

    <h4>CO2e</h4>
    <ul class="nav nav-tabs" id="co2eplot_tabs" role="tablist">
      <li class="nav-item">
        <a class="nav-link active" id="co2eplot_tablink" data-toggle="tab" href="#co2eplot_tabpanel" role="tab" aria-controls="co2eplot_tabpanel" aria-expanded="false">
<<<<<<< HEAD
          Raw Emisions
        </a>
      </li>
      <li class="nav-item">
        <a class="nav-link" id="pctco2eplot_tablink" data-toggle="tab" href="#pctco2eplot_tabpanel" role="tab" aria-controls="pctco2eplot_tabpanel" aria-expanded="false">
          Emisions Readable Units
=======
          Raw Emissions
>>>>>>> 2dd7b058
        </a>
      </li>
    </ul>
    <div class="tab-content" id="co2eplot_tabcontent">
      <div class="tab-pane fade show active" id="co2eplot_tabpanel" role="tabpanel">
        <div id="co2eplot"></div>
      </div>
      <div class="tab-pane fade" id="pctco2eplot_tabpanel" role="tabpanel">
        <div id="pctco2eplot"></div>
      </div>
    </div>

    <h4>Energy consumption</h4>
    <ul class="nav nav-tabs" id="energyplot_tabs" role="tablist">
      <li class="nav-item">
        <a class="nav-link active" id="energyplot_tablink" data-toggle="tab" href="#energyplot_tabpanel" role="tab" aria-controls="energyplot_tabpanel" aria-expanded="false">
          Raw Consumption
        </a>
      </li>
<<<<<<< HEAD
      <li class="nav-item">
        <a class="nav-link" id="pctenergyplot_tablink" data-toggle="tab" href="#pctenergyplot_tabpanel" role="tab" aria-controls="pctenergyplot_tabpanel" aria-expanded="false">
          Consumption Readable Units
        </a>
      </li>
=======
>>>>>>> 2dd7b058
    </ul>
    <div class="tab-content" id="energyplot_tabcontent">
      <div class="tab-pane fade show active" id="energyplot_tabpanel" role="tabpanel">
        <div id="energyplot"></div>
      </div>
      <div class="tab-pane fade" id="pctenergyplot_tabpanel" role="tabpanel">
        <div id="pctenergyplot"></div>
      </div>
    </div>
  </div>


  <div class="container">
    <div id="table-container">
      <h2 id="tasks" style="padding-top: 80px;">Tasks</h2>
      <p>This table shows information about each task in the workflow. Use the search box on the right
        to filter rows for specific values. Clicking headers will sort the table by that value and
        scrolling side to side will reveal more columns.</p>
      <form class="form-inline" id="nf-form-humanreadable">
        <label class="mr-sm-2" for="nf-table-humanreadable">Values shown as:</label>
        <select class="custom-select mb-2 mr-sm-2 mb-sm-0" id="nf-table-humanreadable">
          <option value="true">Human readable</option>
          <option value="false">Raw values</option>
        </select>
      </form>
    </div>
    <div class="container-fluid">
      <table class="table small table-striped" id="tasks_table"></table>
    </div>

    <div id="no-table-container">
      (tasks table omitted because the dataset is too big)
    </div>
  </div>

  <footer>
    <div class="container-fluid">
      Generated by <a href="https://www.nextflow.io" target="_blank">Nextflow</a>, version ${workflow.nextflow.version}
    </div>
  </footer>

  <script type="text/javascript">
  ${ assets_js.join("\n\n\n\n") }

  // Nextflow report data
  window.data = $payload;

  </script>

</body>
</html><|MERGE_RESOLUTION|>--- conflicted
+++ resolved
@@ -203,27 +203,14 @@
   </div>
 
   <div class="container">
-<<<<<<< HEAD
-    <h2 id="resources" style="padding-top: 80px;">CO2 footprint Mesures</h2>
-=======
     <h2 id="resources" style="padding-top: 80px;">CO2 Footprint Measures</h2>
->>>>>>> 2dd7b058
     <p>These plots give an overview of the distribution of resource usage for each process.</p>
 
     <h4>CO2e</h4>
     <ul class="nav nav-tabs" id="co2eplot_tabs" role="tablist">
       <li class="nav-item">
         <a class="nav-link active" id="co2eplot_tablink" data-toggle="tab" href="#co2eplot_tabpanel" role="tab" aria-controls="co2eplot_tabpanel" aria-expanded="false">
-<<<<<<< HEAD
-          Raw Emisions
-        </a>
-      </li>
-      <li class="nav-item">
-        <a class="nav-link" id="pctco2eplot_tablink" data-toggle="tab" href="#pctco2eplot_tabpanel" role="tab" aria-controls="pctco2eplot_tabpanel" aria-expanded="false">
-          Emisions Readable Units
-=======
           Raw Emissions
->>>>>>> 2dd7b058
         </a>
       </li>
     </ul>
@@ -243,14 +230,6 @@
           Raw Consumption
         </a>
       </li>
-<<<<<<< HEAD
-      <li class="nav-item">
-        <a class="nav-link" id="pctenergyplot_tablink" data-toggle="tab" href="#pctenergyplot_tabpanel" role="tab" aria-controls="pctenergyplot_tabpanel" aria-expanded="false">
-          Consumption Readable Units
-        </a>
-      </li>
-=======
->>>>>>> 2dd7b058
     </ul>
     <div class="tab-content" id="energyplot_tabcontent">
       <div class="tab-pane fade show active" id="energyplot_tabpanel" role="tabpanel">
