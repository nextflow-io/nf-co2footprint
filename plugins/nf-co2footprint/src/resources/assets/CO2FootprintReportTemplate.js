// JavaScript used to power the Nextflow Report Template output.
window.data_byprocess = {};

/* helper functions that takes an array of numbers each of each
   is a integer representing a number of bytes and normalise to base 2 scale */
function norm_mem( list ) {
  if( list == null ) return null;
  var result = new Array(list.length);
  for( i=0; i<list.length; i++ ) {
    var value = list[i];
    var x = Math.floor(Math.log10(value) / Math.log10(1024));
    if( x == 0 )
      value = value/1.024;
    else {
      for( j=0; j<x; j++ )
        value = value / 1.024;
    }
    result[i] = Math.round(value);
  }
  return result;
}

$(function() {
  // Script block clicked
  $('#tasks_table').on('click', '.script_block', function(e){
    e.preventDefault();
    $(this).toggleClass('short');
  });

  $(function() {
    $('[data-toggle="tooltip"]').tooltip()
  })

  // Completed date from now
  var completed_date = moment( $('#workflow_complete').text(), "ddd MMM DD HH:mm:ss .* YYYY" );
  if(completed_date.isValid()){
    $('#completed_fromnow').html('completed ' + completed_date.fromNow() + ', ');
  }

  // Collect metrics by process
  for(let i in window.data.summary){
    let metrics = window.data.summary[i];
    let proc = metrics.process;
    
    if(!window.data_byprocess.hasOwnProperty(proc)){
      window.data_byprocess[proc] = {};
    }

    for (let key in metrics) {
      if (metrics[key] != null) {
        window.data_byprocess[proc][key] = [];
        if( metrics[key].min == metrics[key].max ) {
            // min equals max ==> show just a value
            window.data_byprocess[proc][key].push(metrics[key].min);
        }
        else {
            // otherwise show all values
            window.data_byprocess[proc][key].push(metrics[key].min);
            window.data_byprocess[proc][key].push(metrics[key].q1);
            window.data_byprocess[proc][key].push(metrics[key].q1);
            window.data_byprocess[proc][key].push(metrics[key].q2);
            window.data_byprocess[proc][key].push(metrics[key].q3);
            window.data_byprocess[proc][key].push(metrics[key].q3);
            window.data_byprocess[proc][key].push(metrics[key].max);
        }
        if (key == "time") {
            window.data_byprocess[proc][key] = window.data_byprocess[proc][key].map(function(d,i){
            return moment.duration(d).asMinutes().toFixed(1);
          });
        }
      }
    }
  }

  // Plot histograms of resource usage
  //// Co2e
  var co2e_data = [];
  var energy_data = [];
  for(var pname in window.data_byprocess){
    if( !window.data_byprocess.hasOwnProperty(pname) )
        continue;
    var smry = window.data_byprocess[pname];
    co2e_data.push({y: smry.co2e, name: pname, type:'box', boxmean: true, boxpoints: false});
    energy_data.push({y: smry.energy, name: pname, type:'box', boxmean: true, boxpoints: false});

  }

  Plotly.newPlot('co2eplot', co2e_data, { title: 'CO2 emission', yaxis: {title: 'CO2 emission (g)', tickformat: '.1f', rangemode: 'tozero'} });
<<<<<<< HEAD
  Plotly.newPlot('energyplot', energy_data, { title: 'Energy consumption', yaxis: {title: 'Energy consumption (Wh)', tickformat: '.1f', rangemode: 'tozero'} });
  
=======

  //// energy consumption
  var energy_data = [];
  for(var pname in window.data_byprocess){
    if( !window.data_byprocess.hasOwnProperty(pname) )
        continue;
    var smry = window.data_byprocess[pname];
    energy_data.push({y: smry.energy, name: pname, type:'box', boxmean: true, boxpoints: false});
  }

  Plotly.newPlot('energyplot', energy_data, { title: 'Energy consumption', yaxis: {title: 'Energy consumption (Wh)', tickformat: '.1f', rangemode: 'tozero'} });
  //

>>>>>>> 1ff29abb
  // Only plot tabbed plots when shown
  /*$('#pctco2eplot_tablink').on('shown.bs.tab', function (e) {
    if($('#pctco2eplot').is(':empty')){
      Plotly.newPlot('pctco2eplot', co2e_data, { title: '% ?', yaxis: {title: '% ?', tickformat: '.1f', rangemode: 'tozero'} });
    }
<<<<<<< HEAD
  });*/
  // Kept as an example of how to hide tabbed plots, currently we don't have tabbed plots
=======
  });
  $('#pctenergyplot_tablink').on('shown.bs.tab', function (e) {
    if($('#pctenergyplot').is(':empty')){
      Plotly.newPlot('pctenergyplot', energy_data, { title: '% ?', yaxis: {title: '% ?', tickformat: '.1f', rangemode: 'tozero'} });
    }
  });
>>>>>>> 1ff29abb

  // Humanize duration
  function humanize(duration){
    if (duration.days() > 0) {
      return duration.days() + "d " + duration.hours() + "h"
    }
    if (duration.hours() > 0) {
      return duration.hours() + "h " + duration.minutes() + "m"
    }
    if (duration.minutes() > 0) {
      return duration.minutes() + "m " + duration.seconds() + "s"
    }
    return duration.asSeconds().toFixed(1) + "s"
  }

  // Build the trace table
  function make_duration(ms, type){
    if (type === 'sort') {
      return parseInt(ms);
    }
    if($('#nf-table-humanreadable').val() == 'false'){
      return ms;
    }
    if (ms == '-' || ms == 0){
      return ms;
    }
    return humanize(moment.duration( parseInt(ms) ));
  }
  function make_date(ms, type){
    if (type === 'sort') {
      return parseInt(ms);
    }
    if($('#nf-table-humanreadable').val() == 'false'){
      return ms;
    }
    if (ms == '-' || ms == 0){
      return ms;
    }
    return moment( parseInt(ms) ).format();
  }
  function make_memory(bytes, type){
    if (type === 'sort') {
      return parseInt(bytes);
    }
    if($('#nf-table-humanreadable').val() == 'false'){
      return bytes;
    }
    if (bytes == '-' || bytes == 0){
      return bytes;
    }
    // https://stackoverflow.com/a/14919494
    var thresh = 1024;
    if(Math.abs(bytes) < thresh) {
      return bytes + ' B';
    }
    var units = ['kB','MB','GB','TB','PB','EB','ZB','YB'];
    var u = -1;
    do {
        bytes /= thresh;
        ++u;
    } while(Math.abs(bytes) >= thresh && u < units.length - 1);
    return bytes.toFixed(3)+' '+units[u];
  }
  function make_tasks_table(){
    // reset
      if ( $.fn.dataTable.isDataTable( '#tasks_table' ) ) {
        $('#tasks_table').DataTable().destroy();
      }
      var table = $('#tasks_table').DataTable({
        data: window.data.trace,
        columns: [
          { title: 'task_id', data: 'task_id' },
          { title: 'process', data: 'process' },
          { title: 'tag', data: 'tag' },
          { title: 'status', data: 'status', render: function(data, type, row){
              var s = {
                COMPLETED: 'success',
                CACHED: 'secondary',
                ABORTED: 'danger',
                FAILED: 'danger'
              }
              return '<span class="badge badge-'+s[data]+'">'+data+'</span>';
            }
          },
          { title: 'hash', data: 'hash', render:  function(data, type, row){
              var script = '';
              var lines = data.split("\n");
              var ws_re = /^(\s+)/g;
              var flws_match = ws_re.exec(lines[1]);
              if(flws_match == null){
                script = data;
              } else {
                for(var j=0; j<lines.length; j++){
                  script += lines[j].replace(new RegExp('^'+flws_match[1]), '').replace(/\s+$/,'') + "\n";
                }
              }
              return '<code>'+script+'</code>';
            }
          },
          { title: 'CO2 emissions', data: 'co2e' },
          { title: 'energy consumption', data: 'energy' },
          //{ title: 'allocated memory', data: 'memory', type: 'num', render: make_memory }, // kept as an example of using render
        ],
        "deferRender": true,
        "lengthMenu": [[25, 50, 100, -1], [25, 50, 100, "All"]],
        "scrollX": true,
        "colReorder": true,
        "columnDefs": [
          { className: "id", "targets": [ 0,1,2,3 ] },
          { className: "meta", "targets": [ 4 ] },
          { className: "metrics", "targets": [ 5,6 ] }
        ],
        "buttons": [
          {
            extend: 'colvisGroup',
            text: 'Metrics',
            show: [ '.id', '.metrics' ],
            hide: [ '.meta' ],
          },
          {
            extend: 'colvisGroup',
            text: 'Metadata',
            show: [ '.id', '.meta'],
            hide: [ '.metrics' ],
          },
          {
            extend: 'colvisGroup',
            text: 'All',
            show: ':hidden',
          },
        ]
      });

      // Insert column filter button group
      table.buttons().container()
         .prependTo( $('#tasks_table_filter') );

      // Column filter button group onClick event to highlight active filter
      $('.buttons-colvisGroup').click(function(){
        var def = 'btn-secondary';
        var sel = 'btn-primary';
        $('.buttons-colvisGroup').removeClass(sel).addClass(def);
        $(this).addClass(sel).removeClass(def);
      });

      // Default filter highlight
      $(".buttons-colvisGroup:contains('All')").click();
    }

  if( window.data.trace==null ) {
      // nascondere
      $('#table-container').remove()
  }
  else {
      $('#no-table-container').remove()
      // Dropdown changed about raw / human readable values in table
      $('#nf-table-humanreadable').change(function(){
        make_tasks_table();
      });
      // Make the table on page load
      make_tasks_table();
  }


});<|MERGE_RESOLUTION|>--- conflicted
+++ resolved
@@ -86,40 +86,15 @@
   }
 
   Plotly.newPlot('co2eplot', co2e_data, { title: 'CO2 emission', yaxis: {title: 'CO2 emission (g)', tickformat: '.1f', rangemode: 'tozero'} });
-<<<<<<< HEAD
   Plotly.newPlot('energyplot', energy_data, { title: 'Energy consumption', yaxis: {title: 'Energy consumption (Wh)', tickformat: '.1f', rangemode: 'tozero'} });
   
-=======
-
-  //// energy consumption
-  var energy_data = [];
-  for(var pname in window.data_byprocess){
-    if( !window.data_byprocess.hasOwnProperty(pname) )
-        continue;
-    var smry = window.data_byprocess[pname];
-    energy_data.push({y: smry.energy, name: pname, type:'box', boxmean: true, boxpoints: false});
-  }
-
-  Plotly.newPlot('energyplot', energy_data, { title: 'Energy consumption', yaxis: {title: 'Energy consumption (Wh)', tickformat: '.1f', rangemode: 'tozero'} });
-  //
-
->>>>>>> 1ff29abb
   // Only plot tabbed plots when shown
   /*$('#pctco2eplot_tablink').on('shown.bs.tab', function (e) {
     if($('#pctco2eplot').is(':empty')){
       Plotly.newPlot('pctco2eplot', co2e_data, { title: '% ?', yaxis: {title: '% ?', tickformat: '.1f', rangemode: 'tozero'} });
     }
-<<<<<<< HEAD
   });*/
   // Kept as an example of how to hide tabbed plots, currently we don't have tabbed plots
-=======
-  });
-  $('#pctenergyplot_tablink').on('shown.bs.tab', function (e) {
-    if($('#pctenergyplot').is(':empty')){
-      Plotly.newPlot('pctenergyplot', energy_data, { title: '% ?', yaxis: {title: '% ?', tickformat: '.1f', rangemode: 'tozero'} });
-    }
-  });
->>>>>>> 1ff29abb
 
   // Humanize duration
   function humanize(duration){
