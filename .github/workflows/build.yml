name: nf-co2footprint CI
on:
  push:
    branches:
      - '*'
    tags-ignore:
      - '*'
  pull_request:
    branches:
      - '*'
jobs:
  build:
    name: Build nf-co2footprint
    if: "!contains(github.event.head_commit.message, '[ci skip]')"
    runs-on: ubuntu-latest
    timeout-minutes: 10
    strategy:
      fail-fast: false
      matrix:
        java_version: [17, 23]

    steps:
      - name: Check environment variables
        run: env | sort

<<<<<<< HEAD
      - name: Checkout PR branch
        uses: actions/checkout@v3
=======
      - name: Checkout
        uses: actions/checkout@v4
>>>>>>> 65634683
        with:
          fetch-depth: 1
          submodules: true

      - name: Setup Java ${{ matrix.java_version }}
        uses: actions/setup-java@v4
        with:
          java-version: ${{matrix.java_version}}
          architecture: x64
          distribution: 'temurin'

      - name: Compile plugin
        run: ./gradlew assemble

      - name: Execute checks / tests
        run: ./gradlew check --no-daemon --info

      - name: Summarize tests results
        uses: jeantessier/test-summary-action@v1
        if: ${{ always() }}<|MERGE_RESOLUTION|>--- conflicted
+++ resolved
@@ -23,13 +23,8 @@
       - name: Check environment variables
         run: env | sort
 
-<<<<<<< HEAD
       - name: Checkout PR branch
-        uses: actions/checkout@v3
-=======
-      - name: Checkout
         uses: actions/checkout@v4
->>>>>>> 65634683
         with:
           fetch-depth: 1
           submodules: true
